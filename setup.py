--- conflicted
+++ resolved
@@ -9,11 +9,7 @@
 
 setup(
     name="pytaser",
-<<<<<<< HEAD
-    version="0.3.0",
-=======
-    version="1.0.0",
->>>>>>> bfa9c54d
+    version="1.1.0",
     description="TAS prediction tool",
     url="https://pytaser.readthedocs.io/en/latest/",
     author="Savyasanchi Aggarwal",
